generator client {
  provider = "prisma-client-js"
}

datasource db {
  provider = "cockroachdb"
  url      = env("DATABASE_URL")
}

model BattleSessions {
  sessionId                                                  String
  attackerUsername                                           String        @default("")
  defenderUsername                                           String        @default("")
  gameplayUserId                                             Int?
  result                                                     String        @default("")
  status                                                     String        @default("")
  target                                                     String        @default("")
  createdAt                                                  DateTime      @default(now())
  updatedAt                                                  DateTime      @default(now())
  deletedAt                                                  DateTime      @default(now())
  GameplayUser_BattleSessions_attackerUsernameToGameplayUser GameplayUser  @relation("BattleSessions_attackerUsernameToGameplayUser", fields: [attackerUsername], references: [username])
  GameplayUser_BattleSessions_defenderUsernameToGameplayUser GameplayUser  @relation("BattleSessions_defenderUsernameToGameplayUser", fields: [defenderUsername], references: [username])
  GameplayUser_BattleSessions_gameplayUserIdToGameplayUser   GameplayUser? @relation("BattleSessions_gameplayUserIdToGameplayUser", fields: [gameplayUserId], references: [id])

  @@id([attackerUsername, defenderUsername])
}

model FriendRequests {
  id             Int           @id @default(sequence(maxValue: 2147483647))
  username       String        @default("")
  friend         String        @default("")
  gameplayUserId Int?
  createdAt      DateTime      @default(now())
  updatedAt      DateTime      @default(now())
  deletedAt      DateTime      @default(now())
  GameplayUser   GameplayUser? @relation(fields: [gameplayUserId], references: [id])
}

model GameplayUser {
  id                                                           Int              @id @default(sequence(maxValue: 2147483647))
  username                                                     String           @unique @default("")
  level                                                        Int              @default(1)
  exp                                                          Int              @default(0)
  money                                                        Int              @default(0)
  health                                                       Int              @default(100)
  friendsOnly                                                  Boolean          @default(false)
  rank                                                         String           @default("Private")
  rankPoints                                                   Int              @default(0)
  createdAt                                                    DateTime         @default(now())
  updatedAt                                                    DateTime         @default(now())
  deletedAt                                                    DateTime         @default(now())
  isAlive                                                      Boolean          @default(true)
  badges                                                       String[]         @default([])
  BattleSessions_BattleSessions_attackerUsernameToGameplayUser BattleSessions[] @relation("BattleSessions_attackerUsernameToGameplayUser")
  BattleSessions_BattleSessions_defenderUsernameToGameplayUser BattleSessions[] @relation("BattleSessions_defenderUsernameToGameplayUser")
  BattleSessions_BattleSessions_gameplayUserIdToGameplayUser   BattleSessions[] @relation("BattleSessions_gameplayUserIdToGameplayUser")
  FriendRequests                                               FriendRequests[]
  Users                                                        Users            @relation(fields: [username], references: [username])
  InventoryItem                                                InventoryItem[]
  Locations                                                    Locations?
}

model InventoryItem {
  id           BigInt       @id @default(autoincrement())
  name         String
  quantity     Int
  userId       Int
  category     String
  GameplayUser GameplayUser @relation(fields: [userId], references: [id])
}

model Landmine {
  id         Int      @id @default(sequence(maxValue: 2147483647))
  placedBy   String
  locLat     String   @default("")
  locLong    String   @default("")
  placedtime DateTime @default(now())
  type       String
  Expires    DateTime
}

model Locations {
  username     String       @id @unique @default("")
  createdAt    DateTime     @default(now())
  updatedAt    DateTime     @default(now())
  deletedAt    DateTime     @default(now())
  latitude     String       @default("")
  longitude    String       @default("")
  GameplayUser GameplayUser @relation(fields: [username], references: [username])
}

model Loot {
  id      Int      @id @default(sequence(maxValue: 2147483647))
  rarity  String
  Expires DateTime
  locLat  String   @default("")
  locLong String   @default("")
}

model Messages {
  id        Int    @id @default(sequence(maxValue: 2147483647))
  sender    String @default("")
  receiver  String @default("")
  content   String @default("")
  createdAt String @default("")
  updatedAt String @default("")
  deletedAt String @default("")
}

model Missile {
  id           Int      @id @default(sequence(maxValue: 2147483647))
  destLat      String   @default("")
  destLong     String   @default("")
  radius       Int
  type         String
  sentBy       String
  sentAt       String
  status       String
  currentLat   String   @default("")
  currentLong  String   @default("")
  timeToImpact DateTime
}

<<<<<<< HEAD
model Landmine {
  id         Int      @id @default(sequence(maxValue: 2147483647))
  placedBy   String
  locLat     String   @default("")
  locLong    String   @default("")
  placedtime DateTime @default(now())
  type       String
  Expires    DateTime
}

model Loot {
  id      Int      @id @default(sequence(maxValue: 2147483647))
  rarity  String
  Expires DateTime
  locLat  String   @default("")
  locLong String   @default("")
=======
model RefreshTokens {
  id           Int    @id @default(sequence(maxValue: 2147483647))
  refreshToken String @default("")
}

model Sessions {
  lastIp        String @default("")
  username      String @id @default("")
  lastLoginTime String @default("")
  userAgent     String @default("")
>>>>>>> 6a4be1f5
}

model Users {
  id                Int           @id @default(sequence(maxValue: 2147483647))
  email             String        @default("")
  password          String        @default("")
  username          String        @unique @default("")
  role              String        @default("user")
  avatar            String        @default("")
  friends           String[]      @default([])
  notificationToken String        @default("")
  notifications     String[]      @default([])
  createdAt         DateTime      @default(now())
  deletedAt         DateTime      @default(now())
  updatedAt         DateTime      @default(now())
  stripeCustomerId  String?       @unique
  GameplayUser      GameplayUser?
}

model MissileType {
    name            String @id @unique
    description     String
    price           Int
    speed           Int
    radius          Int
    damage          Int
    fallout         Int
}<|MERGE_RESOLUTION|>--- conflicted
+++ resolved
@@ -121,7 +121,6 @@
   timeToImpact DateTime
 }
 
-<<<<<<< HEAD
 model Landmine {
   id         Int      @id @default(sequence(maxValue: 2147483647))
   placedBy   String
@@ -138,7 +137,7 @@
   Expires DateTime
   locLat  String   @default("")
   locLong String   @default("")
-=======
+
 model RefreshTokens {
   id           Int    @id @default(sequence(maxValue: 2147483647))
   refreshToken String @default("")
@@ -149,7 +148,6 @@
   username      String @id @default("")
   lastLoginTime String @default("")
   userAgent     String @default("")
->>>>>>> 6a4be1f5
 }
 
 model Users {
