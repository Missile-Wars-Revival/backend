--- conflicted
+++ resolved
@@ -2,18 +2,6 @@
 import bodyParser from "body-parser";
 import { PrismaClient } from "@prisma/client";
 import * as argon2 from "argon2";
-<<<<<<< HEAD
-import swaggerUi from 'swagger-ui-express';
-import swaggerJSDoc from 'swagger-jsdoc';
-import expressWs from 'express-ws';
-import { ParamsDictionary } from 'express-serve-static-core';
-import { ParsedQs } from 'qs';
-import * as jwt from 'jsonwebtoken';
-import { JwtPayload } from 'jsonwebtoken';
-import * as middleearth from 'middle-earth';
-import { URL } from 'url';
-import { pack, unpack } from 'msgpackr';
-=======
 import swaggerUi from "swagger-ui-express";
 import swaggerJSDoc from "swagger-jsdoc";
 import expressWs from "express-ws";
@@ -21,8 +9,9 @@
 import { ParsedQs } from "qs";
 import * as jwt from "jsonwebtoken";
 import { JwtPayload } from "jsonwebtoken";
-import { WebSocketMessage } from "middle-earth";
+import * as middleearth from "middle-earth";
 import { z, ZodError } from "zod";
+import { pack, unpack } from "msgpackr";
 import {
   AuthWithLocation,
   AuthWithLocationSchema,
@@ -31,7 +20,6 @@
   Register,
   RegisterSchema,
 } from "./interfaces/api";
->>>>>>> 1b92cd98
 
 const prisma = new PrismaClient();
 
@@ -86,7 +74,19 @@
   return true;
 }
 
-<<<<<<< HEAD
+const validateSchema =
+  (schema: z.ZodSchema) =>
+  (req: Request, res: Response, next: NextFunction) => {
+    try {
+      schema.parse(req.body);
+      next();
+    } catch (error) {
+      if (error instanceof ZodError) {
+        return res.status(400).json(error.errors);
+      }
+      next(error); // Pass the error to the next error handler
+    }
+  };
 
 function whichMsg(msg: middleearth.Msg) {
     let msg_str = JSON.stringify(msg);
@@ -179,34 +179,7 @@
 	} catch {
 	    console.log("Unable to deserialize");
 	}
-=======
-const validateSchema =
-  (schema: z.ZodSchema) =>
-  (req: Request, res: Response, next: NextFunction) => {
-    try {
-      schema.parse(req.body);
-      next();
-    } catch (error) {
-      if (error instanceof ZodError) {
-        return res.status(400).json(error.errors);
-      }
-      next(error); // Pass the error to the next error handler
-    }
-  };
-
-app.ws("/", (ws, req) => {
-  // Perform authentication when a new connection is established
-  if (!authenticate(ws, req)) {
-    return;
-  }
-
-  ws.on("message", (message: WebSocketMessage) => {
-    message.messages.forEach((msg) => {
-      console.log("Received message:", msg);
-      ws.send(JSON.stringify({ message: msg }));
->>>>>>> 1b92cd98
     });
-  });
 
   ws.send(JSON.stringify({ message: "Connection established" }));
 
@@ -218,25 +191,6 @@
 app.post("/api/login", validateSchema(LoginSchema), async (req, res) => {
   const login: Login = req.body;
 
-<<<<<<< HEAD
-app.post('/api/login', async (req, res) => {
-    const { username, password } = req.body;
-
-    const user = await prisma.users.findFirst({
-        where: {
-            username: username
-        }
-    });
-
-
-    if (user && await argon2.verify(user.password, password)) {
-
-        const refresh_token = jwt.sign({ username: user.username, password: user.password }, process.env.WS_SECRET || '',);
-        res.status(200).json({ message: 'Login successful', refresh_token });
-    } else {
-        res.status(401).json({ message: 'Invalid username or password' });
-    }
-=======
   const user = await prisma.users.findFirst({
     where: {
       username: login.username,
@@ -252,7 +206,6 @@
   } else {
     res.status(401).json({ message: "Invalid username or password" });
   }
->>>>>>> 1b92cd98
 });
 
 app.post("/api/register", validateSchema(RegisterSchema), async (req, res) => {
