--- conflicted
+++ resolved
@@ -180,27 +180,8 @@
       wsm.messages.forEach(async function (msg) {
         //for more specifc requests:
         switch (msg.itemType) {
-<<<<<<< HEAD
-          case "Echo":
-            ws.send(middleearth.zip_single(msg));
-            break;
-
-          case "FetchMissiles":
-            logVerbose("Fetching Missiles...");
-            let allMissiles = await prisma.missile.findMany();
-            logVerbose("All Missiles:\n", allMissiles)
-            let processedMissiles: middleearth.Missile[] = [];
-            for (let missile of allMissiles) {
-                logVerbose("About to parse:\n", missile)
-                processedMissiles.push(middleearth.Missile.from_db(missile));
-            }
-            logVerbose("Processed Missiles:\n", processedMissiles);
-            let reply = new middleearth.MissileGroup(processedMissiles);
-            ws.send(middleearth.zip_single(reply));
-=======
           case "Echo": 
             ws.send(encode(new middleearth.WebSocketMessage([msg])));
->>>>>>> e448f510
             break;
 
           default:
