--- conflicted
+++ resolved
@@ -84,11 +84,11 @@
       })
     ]);
 
-<<<<<<< HEAD
     if (!requestingUser || !targetUser) {
       return res.status(404).json({ success: false, message: "User not found" });
-=======
-      const mutualFriends = await getMutualUsersFriends(requestingUser.username, targetUser.username);
+    }
+
+    const mutualFriends = await getMutualUsersFriends(requestingUser.username, targetUser.username);
 
       const statistics: Statistics = {
         badges: targetUser.GameplayUser?.Statistics[0]?.badges || [],
@@ -103,34 +103,6 @@
           : "Unranked"
       };
 
-      const userProfile: UserProfile = {
-        username: targetUser.username,
-        rankpoints: targetUser.GameplayUser?.rankPoints || 0,
-        mutualFriends: mutualFriends,
-        statistics: statistics,
-      };
-
-      res.status(200).json({ success: true, userProfile });
-    } catch (error) {
-      console.error("Failed to get user profile:", error);
-      res.status(500).json({ success: false, message: "Failed to get user profile" });
->>>>>>> 06cea2b6
-    }
-
-    const mutualFriends = await getMutualUsersFriends(requestingUser.username, targetUser.username);
-
-    const statistics: Statistics = {
-      badges: targetUser.GameplayUser?.Statistics[0]?.badges || [],
-      numDeaths: targetUser.GameplayUser?.Statistics[0]?.numDeaths || 0,
-      numLootPlaced: targetUser.GameplayUser?.Statistics[0]?.numLootPlaced || 0,
-      numLandminesPlaced: targetUser.GameplayUser?.Statistics[0]?.numLandminesPlaced || 0,
-      numMissilesPlaced: targetUser.GameplayUser?.Statistics[0]?.numMissilesPlaced || 0,
-      numLootPickups: targetUser.GameplayUser?.Statistics[0]?.numLootPickups || 0,
-      league: targetUser.GameplayUser?.league
-        ? `${targetUser.GameplayUser.league.tier} ${targetUser.GameplayUser.league.division}`
-        : "Unranked"
-    };
-
     const userProfile: UserProfile = {
       username: targetUser.username,
       rankpoints: targetUser.GameplayUser?.rankPoints || 0,
@@ -161,14 +133,14 @@
       }
     });
 
-<<<<<<< HEAD
     if (!user || !user.GameplayUser) {
       return res.status(404).json({ success: false, message: "User or GameplayUser not found" });
-=======
-      const mutualFriends = await getMutualFriends(user);
-
-      // Get the most recent statistics or use default values
-      const latestStats = user.GameplayUser.Statistics[0] || {};
+    }
+
+    const mutualFriends = await getMutualFriends(user);
+
+    // Get the most recent statistics or use default values
+    const latestStats = user.GameplayUser.Statistics[0] || {};
 
       const statistics: Statistics = {
         badges: latestStats.badges || [],
@@ -182,38 +154,6 @@
           ? `${user.GameplayUser.league.tier} ${user.GameplayUser.league.division}`
           : "Unranked"
       };
-
-      const userProfile: SelfProfile = {
-        username: user.username,
-        email: user.email,
-        rankpoints: user.GameplayUser?.rankPoints || 0,
-        mutualFriends: mutualFriends,
-        statistics: statistics,
-      };
-
-      res.status(200).json({ success: true, userProfile });
-    } catch (error) {
-      console.error("Failed to get self profile:", error);
-      res.status(500).json({ success: false, message: "Failed to get self profile" });
->>>>>>> 06cea2b6
-    }
-
-    const mutualFriends = await getMutualFriends(user);
-
-    // Get the most recent statistics or use default values
-    const latestStats = user.GameplayUser.Statistics[0] || {};
-
-    const statistics: Statistics = {
-      badges: latestStats.badges || [],
-      numDeaths: latestStats.numDeaths || 0,
-      numLootPlaced: latestStats.numLootPlaced || 0,
-      numLandminesPlaced: latestStats.numLandminesPlaced || 0,
-      numMissilesPlaced: latestStats.numMissilesPlaced || 0,
-      numLootPickups: latestStats.numLootPickups || 0,
-      league: user.GameplayUser.league
-        ? `${user.GameplayUser.league.tier} ${user.GameplayUser.league.division}`
-        : "Unranked"
-    };
 
     const userProfile: SelfProfile = {
       username: user.username,
